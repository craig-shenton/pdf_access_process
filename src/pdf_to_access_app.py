<<<<<<< HEAD
"""Application entry point bootstrapping the Tkinter UI."""
from __future__ import annotations
=======
import tkinter as tk
from tkinter import ttk, messagebox, filedialog
from pathlib import Path
import re
import yaml
>>>>>>> 78239d59

from ui.app import PdfToAccessApp

<<<<<<< HEAD

def main() -> None:
    app = PdfToAccessApp()
    app.mainloop()

=======
from output.review_writer import build_review_dataframe, write_review_csv

APP_TITLE = "PDF to CSV Review Helper"
DEFAULT_ROOT = Path.cwd()

# Centralise folder names to avoid drift

IN_DIR = "input"
INBOX_DIR = f"{IN_DIR}/inbox"
ARCHIVE_DIR = f"{IN_DIR}/archive"
REJECTED_DIR = f"{IN_DIR}/rejected"
CONFIG_DIR = "config"
OUTPUT_DIR = "output"
LOGS_DIR = "logs"
PDF_EXTS = (".pdf", ".PDF")

def ensure_dirs(root: Path):
    (root / CONFIG_DIR).mkdir(parents=True, exist_ok=True)
    (root / INBOX_DIR).mkdir(parents=True, exist_ok=True)
    (root / ARCHIVE_DIR).mkdir(parents=True, exist_ok=True)
    (root / REJECTED_DIR).mkdir(parents=True, exist_ok=True)
    (root / OUTPUT_DIR).mkdir(parents=True, exist_ok=True)
    (root / LOGS_DIR).mkdir(parents=True, exist_ok=True)

def load_cfg(root: Path):
    cfg_path = root / CONFIG_DIR / "mapping.yml"
    if not cfg_path.exists():
        raise FileNotFoundError(f"Cannot find {cfg_path}")
    with open(cfg_path, "r", encoding="utf-8") as f:
        cfg = yaml.safe_load(f)
    # Light validation
    if "fields" not in cfg:
        raise ValueError("Missing 'fields' in mapping.yml")
    if "output" not in cfg:
        raise ValueError("Missing 'output' section in mapping.yml")
    if "review_csv" not in cfg["output"]:
        raise ValueError("Missing 'output.review_csv' in mapping.yml")
    return cfg

def log_line(textbox: tk.Text, msg: str):
    textbox.configure(state="normal")
    textbox.insert("end", msg + "\n")
    textbox.see("end")
    textbox.configure(state="disabled")
    textbox.update()

def read_pdf_text_blocks(pdf_path: Path):
    import fitz  # PyMuPDF
    pages = []
    # Ensure the document is closed promptly
    with fitz.open(pdf_path) as doc:
        for p in doc:
            blocks = p.get_text("blocks")
            pages.append(blocks)
    return pages

def find_value_in_blocks(blocks, strategy):
    t = strategy.get("type")
    if t == "regex":
        pattern = strategy["pattern"]
        full_text = "\n".join(b[4] for b in blocks if isinstance(b, (list, tuple)) and len(b) >= 5)
        m = re.search(pattern, full_text, flags=re.IGNORECASE)
        if m:
            return m.group(1) if m.groups() else m.group(0)
        return None

    keywords = [k.lower() for k in strategy.get("keywords", [])]

    if t == "keyword_line":
        for b in blocks:
            text = b[4] if len(b) >= 5 else ""
            low = text.lower()
            for kw in keywords:
                if kw in low:
                    idx = low.find(kw)
                    tail = text[idx + len(kw):].strip(" :\t\r\n")
                    if tail:
                        return tail
        return None

    if t == "keyword_right":
        for b in blocks:
            text = b[4] if len(b) >= 5 else ""
            low = text.lower()
            for kw in keywords:
                if kw in low:
                    parts = re.split(re.escape(kw), text, flags=re.IGNORECASE, maxsplit=1)
                    if len(parts) == 2:
                        right = parts[1].strip(" :\t\r\n")
                        right = right.splitlines()[0].strip()
                        if right:
                            return right
        return None

    return None

def extract_from_pdf(pdf_path: Path, cfg: dict):
    record = {"_source_pdf": pdf_path.name}
    try:
        pages = read_pdf_text_blocks(pdf_path)
        for field in cfg["fields"]:
            name = field["name"]
            strat = field["find"]
            value = None
            for blocks in pages:
                value = find_value_in_blocks(blocks, strat)
                if value:
                    break
            record[name] = value
        record["_extraction_ok"] = True
        record["_notes"] = ""
    except Exception as e:
        record["_extraction_ok"] = False
        record["_notes"] = f"Extraction error: {e}"
    return record

def extract_to_review(root: Path, logbox: tk.Text):
    try:
        cfg = load_cfg(root)
    except Exception as e:
        messagebox.showerror(APP_TITLE, f"Config error. {e}")
        return

    inbox = root / INBOX_DIR
    pdfs = sorted(p for p in inbox.glob("*") if p.suffix in PDF_EXTS)
    if not pdfs:
        messagebox.showinfo(APP_TITLE, f"No PDFs found in {inbox}")
        return

    log_line(logbox, f"Found {len(pdfs)} PDFs")
    rows = []
    for i, pdf in enumerate(pdfs, 1):
        log_line(logbox, f"[{i}/{len(pdfs)}] Extracting {pdf.name}")
        rec = extract_from_pdf(pdf, cfg)
        rows.append(rec)

    df = build_review_dataframe(rows, cfg)
    outdir = root / OUTPUT_DIR
    outdir.mkdir(parents=True, exist_ok=True)
    review_path = write_review_csv(outdir, cfg["output"]["review_csv"], df)
    log_line(logbox, f"Review CSV written to: {review_path}")
    log_line(
        logbox,
        "Use the review CSV to make corrections and import approved rows into Access manually.",
    )
    messagebox.showinfo(
        APP_TITLE,
        (
            "Review CSV created.\n"
            f"Path: {review_path}\n"
            "After reviewing, import approved rows into Access using your own process."
        ),
    )


def open_review(root: Path):
    try:
        cfg = load_cfg(root)
    except Exception as e:
        messagebox.showerror(APP_TITLE, f"Config error. {e}")
        return
    csv_path = root / OUTPUT_DIR / cfg["output"]["review_csv"]
    if not csv_path.exists():
        messagebox.showinfo(APP_TITLE, "No review CSV found yet.")
        return
    try:
        import os
        os.startfile(str(csv_path))
    except Exception as e:
        messagebox.showerror(APP_TITLE, f"Could not open review CSV. {e}")

class App(tk.Tk):
    def __init__(self):
        super().__init__()
        self.title(APP_TITLE)
        self.geometry("780x520")
        self.resizable(True, True)

        self.root_dir = tk.StringVar(value=str(DEFAULT_ROOT))
        self.create_widgets()

    def browse_root(self):
        chosen = filedialog.askdirectory(title="Select project root")
        if chosen:
            self.root_dir.set(chosen)

    def create_widgets(self):
        frm = ttk.Frame(self, padding=12)
        frm.pack(fill="both", expand=True)

        row1 = ttk.Frame(frm)
        row1.pack(fill="x", pady=(0, 8))
        ttk.Label(row1, text="Project root folder:").pack(side="left")
        ttk.Entry(row1, textvariable=self.root_dir).pack(side="left", fill="x", expand=True, padx=6)
        ttk.Button(row1, text="Browse…", command=self.browse_root).pack(side="left")

        btns = ttk.Frame(frm)
        btns.pack(fill="x", pady=6)
        ttk.Button(btns, text="Extract for review (CSV)", command=self.on_extract).pack(side="left", padx=4)
        ttk.Button(btns, text="Open review CSV", command=self.on_open_review).pack(side="left", padx=4)

        ttk.Label(frm, text="Activity log").pack(anchor="w")
        self.logbox = tk.Text(frm, height=20, wrap="word", state="disabled", borderwidth=1, relief="solid")
        self.logbox.pack(fill="both", expand=True, pady=(2, 6))

        ttk.Label(
            frm,
            text="Place PDFs in input/inbox. Review output/review CSV, then import approved rows into Access manually.",
        ).pack(anchor="w")

    def on_extract(self):
        root = Path(self.root_dir.get())
        ensure_dirs(root)
        try:
            extract_to_review(root, self.logbox)
        except Exception as e:
            messagebox.showerror(APP_TITLE, f"Extraction failed. {e}")

    def on_open_review(self):
        root = Path(self.root_dir.get())
        ensure_dirs(root)
        open_review(root)
>>>>>>> 78239d59

if __name__ == "__main__":
    main()<|MERGE_RESOLUTION|>--- conflicted
+++ resolved
@@ -1,23 +1,11 @@
-<<<<<<< HEAD
-"""Application entry point bootstrapping the Tkinter UI."""
-from __future__ import annotations
-=======
 import tkinter as tk
 from tkinter import ttk, messagebox, filedialog
 from pathlib import Path
 import re
 import yaml
->>>>>>> 78239d59
 
 from ui.app import PdfToAccessApp
 
-<<<<<<< HEAD
-
-def main() -> None:
-    app = PdfToAccessApp()
-    app.mainloop()
-
-=======
 from output.review_writer import build_review_dataframe, write_review_csv
 
 APP_TITLE = "PDF to CSV Review Helper"
@@ -240,7 +228,6 @@
         root = Path(self.root_dir.get())
         ensure_dirs(root)
         open_review(root)
->>>>>>> 78239d59
 
 if __name__ == "__main__":
     main()